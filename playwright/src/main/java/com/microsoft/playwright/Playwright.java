/*
 * Copyright (c) Microsoft Corporation.
 *
 * Licensed under the Apache License, Version 2.0 (the "License");
 * you may not use this file except in compliance with the License.
 * You may obtain a copy of the License at
 *
 * http://www.apache.org/licenses/LICENSE-2.0
 *
 * Unless required by applicable law or agreed to in writing, software
 * distributed under the License is distributed on an "AS IS" BASIS,
 * WITHOUT WARRANTIES OR CONDITIONS OF ANY KIND, either express or implied.
 * See the License for the specific language governing permissions and
 * limitations under the License.
 */

package com.microsoft.playwright;

import com.microsoft.playwright.impl.PlaywrightImpl;
import java.util.*;

/**
 * Playwright module provides a method to launch a browser instance. The following is a typical example of using Playwright
 * to drive automation:
 */
public interface Playwright extends AutoCloseable {
  /**
   * This object can be used to launch or connect to Chromium, returning instances of {@code ChromiumBrowser}.
   */
  BrowserType chromium();
  /**
   * Returns a dictionary of devices to be used with [{@code method: Browser.newContext}] or [{@code method: Browser.newPage}].
   */
  Map<String, DeviceDescriptor> devices();
  /**
   * This object can be used to launch or connect to Firefox, returning instances of {@code FirefoxBrowser}.
   */
  BrowserType firefox();
  /**
   * Selectors can be used to install custom selector engines. See [Working with selectors](./selectors.md) for more
   * information.
   */
  Selectors selectors();
  /**
   * This object can be used to launch or connect to WebKit, returning instances of {@code WebKitBrowser}.
   */
  BrowserType webkit();
  /**
   * Terminates this instance of Playwright, will also close all created browsers if they are still running.
   */
  void close();

  static Playwright create() {
    return PlaywrightImpl.create();
  }
<<<<<<< HEAD

  @Override
  void close();
=======
>>>>>>> 5af09188
}
<|MERGE_RESOLUTION|>--- conflicted
+++ resolved
@@ -53,10 +53,4 @@
   static Playwright create() {
     return PlaywrightImpl.create();
   }
-<<<<<<< HEAD
-
-  @Override
-  void close();
-=======
->>>>>>> 5af09188
 }
