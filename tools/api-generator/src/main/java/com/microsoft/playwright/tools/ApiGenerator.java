/*
 * Copyright (c) Microsoft Corporation.
 *
 * Licensed under the Apache License, Version 2.0 (the "License");
 * you may not use this file except in compliance with the License.
 * You may obtain a copy of the License at
 *
 * http://www.apache.org/licenses/LICENSE-2.0
 *
 * Unless required by applicable law or agreed to in writing, software
 * distributed under the License is distributed on an "AS IS" BASIS,
 * WITHOUT WARRANTIES OR CONDITIONS OF ANY KIND, either express or implied.
 * See the License for the specific language governing permissions and
 * limitations under the License.
 */

package com.microsoft.playwright.tools;

import com.google.gson.Gson;
import com.google.gson.JsonArray;
import com.google.gson.JsonElement;
import com.google.gson.JsonObject;

import java.io.*;
import java.nio.file.FileSystems;
import java.util.*;
import java.util.stream.Collectors;

import static java.util.Arrays.asList;
import static java.util.Collections.reverse;

abstract class Element {
  final String jsonName;
  final String jsonPath;
  final JsonElement jsonElement;
  final Element parent;

  Element(Element parent, JsonElement jsonElement) {
    this(parent, false, jsonElement);
  }

  Element(Element parent, boolean useParentJsonPath, JsonElement jsonElement) {
    this.parent = parent;
    if (jsonElement != null && jsonElement.isJsonObject()) {
      this.jsonName = jsonElement.getAsJsonObject().get("name").getAsString();
    } else {
      this.jsonName = "";
    }
    if (useParentJsonPath) {
      this.jsonPath = parent.jsonPath;
    } else {
      this.jsonPath = parent == null ? jsonName : parent.jsonPath + "." + jsonName ;
    }
    this.jsonElement = jsonElement;
  }


  TypeDefinition typeScope() {
    return parent.typeScope();
  }

  static String toTitle(String name) {
    return Character.toUpperCase(name.charAt(0)) + name.substring(1);
  }

  void writeJavadoc(List<String> output, String offset, String text) {
    if (text.isEmpty()) {
      return;
    }
    output.add(offset + "/**");
    String[] lines = text.split("\\n");
    for (String line : lines) {
      output.add((offset + " *" + (line.isEmpty() ? "" : " ") + line)
        .replace("*/", "*\\/")
        .replace("NOTE: ", "<strong>NOTE:</strong> ")
        .replaceAll("`([^`]+)`", "{@code $1}"));
    }
    output.add(offset + " */");
  }

  String formattedComment() {
    return comment()
      // Remove any code snippets between ``` and ```.
      .replaceAll("\\n```((?<!`)`(?!`)|[^`])+```\\n", "")
      .replaceAll("\\nAn example of[^\\n]+\\n", "")
      .replaceAll("\\nThis example [^\\n]+\\n", "")
      .replaceAll("\\nExamples:\\n", "")
      .replaceAll("\\nSee ChromiumBrowser[^\\n]+", "\n")
      // > **NOTE** ... => **NOTE** ...
      .replaceAll("\\n> ", "\n")
      .replaceAll("\\n\\n", "\n\n<p> ");
  }

  String comment() {
    JsonObject json = jsonElement.getAsJsonObject();
    if (!json.has("comment")) {
      return "";
    }
    return json.get("comment").getAsString();
  }
}

// Represents return type of a method, type of a method param or type of a field.
class TypeRef extends Element {
  String customType;
  boolean isNestedClass;

  TypeRef(Element parent, JsonElement jsonElement) {
    super(parent, true, jsonElement);

    createCustomType();
  }

  enum GeneratedType { ENUM, CLASS, OTHER };
  private static GeneratedType generatedTypeFor(JsonObject jsonType) {
    switch (jsonType.get("name").getAsString()) {
      case "union": {
        for (JsonElement item : jsonType.getAsJsonArray("union")) {
          String valueName = item.getAsJsonObject().get("name").getAsString();
          if ("null".equals(valueName)) {
            continue;
          }
          if (valueName.startsWith("\"")) {
            continue;
          }
          if (valueName.equals("Object")) {
            return GeneratedType.CLASS;
          }
          // If a value is not null and not a string it is a class name.
          return GeneratedType.OTHER;
        }
        return GeneratedType.ENUM;
      }
      case "Object": {
        return GeneratedType.CLASS;
      }
      case "Array":
      case "Promise": {
        for (JsonElement item : jsonType.getAsJsonArray("templates")) {
          return generatedTypeFor(item.getAsJsonObject());
        }
        return GeneratedType.OTHER;
      }
      default:
        return GeneratedType.OTHER;
    }
  }

  private static String typeExpression(JsonObject jsonType) {
    String typeName = jsonType.get("name").getAsString();
    if ("union".equals(typeName)) {
      List<String> values = new ArrayList<>();
      for (JsonElement item : jsonType.getAsJsonArray("union")) {
        values.add(typeExpression(item.getAsJsonObject()));
      }
      values.sort(String::compareTo);
      return String.join("|", values);
    }
    if ("function".equals(typeName)) {
      if (!jsonType.has("args")) {
        return typeName;
      }
      List<String> args = new ArrayList<>();
      for (JsonElement item : jsonType.getAsJsonArray("args")) {
        args.add(typeExpression(item.getAsJsonObject()));
      }
      String returnType = "";
      if (jsonType.has("returnType") && jsonType.get("returnType").isJsonObject()) {
        returnType = ":" + typeExpression(jsonType.getAsJsonObject("returnType"));
      }
      return typeName + "(" + String.join(", ", args) + ")" + returnType;
    }
    List<String> templateArgs = new ArrayList<>();
    if (jsonType.has("templates")) {
      for (JsonElement item : jsonType.getAsJsonArray("templates")) {
        templateArgs.add(typeExpression(item.getAsJsonObject()));
      }
    }
    if (templateArgs.isEmpty()) {
      return typeName;
    }
    return typeName + "<" + String.join(", ", templateArgs) + ">";
  }

  void createCustomType() {
    GeneratedType generatedType = generatedTypeFor(jsonElement.getAsJsonObject());
    // Use path to the corresponding method, param of field as the key.
    String parentPath = parent.jsonPath;
    Types.Mapping mapping = TypeDefinition.types.findForPath(parentPath);
    if (mapping == null) {
      if (generatedType == GeneratedType.ENUM) {
        throw new RuntimeException("Cannot create enum, type mapping is missing for: " + parentPath);
      }
      if (generatedType != GeneratedType.CLASS) {
        return;
      }

      if (parent instanceof Field) {
        customType = toTitle(parent.jsonName);
      } else {
//        String typeExpression = typeExpression(jsonElement.getAsJsonObject());
//        System.out.println("add(\"" + parentPath + "\", \"" + typeExpression + "\", \"" + typeExpression + "\");" );
        customType = toTitle(parent.parent.jsonName) + toTitle(parent.jsonName);
      }
    } else {
      String typeExpression = typeExpression(jsonElement.getAsJsonObject());
      if (!mapping.from.equals(typeExpression)) {
        throw new RuntimeException("Unexpected source type for: " + parentPath +". Expected: " + mapping.from + "; found: " + typeExpression);
      }
      customType = mapping.to;
      if (mapping.customMapping != null) {
        mapping.customMapping.defineTypesIn(typeScope());
        return;
      }
    }
    if (generatedType == GeneratedType.ENUM) {
      typeScope().createEnum(customType, jsonElement.getAsJsonObject());
    } else if (generatedType == GeneratedType.CLASS) {
      typeScope().createNestedClass(customType, this, jsonElement.getAsJsonObject());
      isNestedClass = true;
    }
  }

  String toJava() {
    if (customType != null) {
      return customType;
    }
    if (jsonElement.isJsonNull()) {
      return "void";
    }
    // Convert optional fields to boxed types.
    if (!parent.jsonElement.getAsJsonObject().get("required").getAsBoolean()) {
      if (jsonName.equals("int")) {
        return "Integer";
      }
      if (jsonName.equals("float")) {
        return "Double";
      }
      if (jsonName.equals("boolean")) {
        return "Boolean";
      }
    }
    return convertBuiltinType(stripNullable());
  }

  private JsonObject stripNullable() {
    JsonObject jsonType = jsonElement.getAsJsonObject();
    if (!"union".equals(jsonType.get("name").getAsString())) {
      return jsonType;
    }
    JsonArray values = jsonType.getAsJsonArray("union");
    if (values.size() != 2) {
      throw new RuntimeException("Unexpected union without custom mapping " + jsonPath + ": " + jsonType);
    }
    for (JsonElement item : values) {
      JsonObject o = item.getAsJsonObject();
      if (!"null".equals(o.get("name").getAsString())) {
        return o;
      }
    }
    throw new RuntimeException("Unexpected union " + jsonPath + ": " + jsonType);
  }

  private static String convertBuiltinType(JsonObject jsonType) {
    String name = jsonType.get("name").getAsString();
    if ("int".equals(name)) {
      return "int";
    }
    if ("float".equals(name)) {
      return "double";
    }
    if ("string".equals(name)) {
      return "String";
    }
    if ("void".equals(name)) {
      return "void";
    }
    if ("path".equals(name)) {
      return "Path";
    }
    if ("EvaluationArgument".equals(name)) {
      return "Object";
    }
    if ("Serializable".equals(name)) {
      return "Object";
    }
    if ("Buffer".equals(name)) {
      return "byte[]";
    }
    if ("Array".equals(name)) {
      return "List<" + convertTemplateParams(jsonType) + ">";
    }
    if ("Map".equals(name)) {
      return "Map<" + convertTemplateParams(jsonType) + ">";
    }
    if ("Promise".equals(name)) {
      return convertTemplateParams(jsonType);
    }
    if ("function".equals(name)) {
      throw new RuntimeException("Missing mapping for " + jsonType);
    }
    return name;
  }

  private static String convertTemplateParams(JsonObject jsonType) {
    if (!jsonType.has("templates")) {
      return "";
    }
    List<String> params = new ArrayList<>();
    for (JsonElement item : jsonType.getAsJsonArray("templates")) {
      params.add(convertBuiltinType(item.getAsJsonObject()));
    }
    return String.join(", ", params);
  }
}

abstract class TypeDefinition extends Element {
  final List<Enum> enums = new ArrayList<>();
  final List<NestedClass> classes = new ArrayList<>();

  static final Types types = new Types();

  TypeDefinition(Element parent, JsonObject jsonElement) {
    super(parent, jsonElement);
  }

  TypeDefinition(Element parent, boolean useParentJsonPath, JsonObject jsonElement) {
    super(parent, useParentJsonPath, jsonElement);
  }

  @Override
  TypeDefinition typeScope() {
    return this;
  }

  void createEnum(String name, JsonObject jsonObject) {
    addEnum(new Enum(this, name, jsonObject));
  }

  void addEnum(Enum newEnum) {
    for (Enum e : enums) {
      if (e.name.equals(newEnum.name)) {
        return;
      }
    }
    enums.add(newEnum);
  }

  void createNestedClass(String name, Element parent, JsonObject jsonObject) {
    for (NestedClass c : classes) {
      if (c.name.equals(name)) {
        return;
      }
    }
    classes.add(new NestedClass(parent, name, jsonObject));
  }

  void writeTo(List<String> output, String offset) {
    for (Enum e : enums) {
      e.writeTo(output, offset);
    }
    for (NestedClass c : classes) {
      c.writeTo(output, offset);
    }
  }
}

class Event extends Element {
  private static Map<String, String> eventNames = new HashMap<>();
  static {
    eventNames.put("Browser.disconnected", "Disconnected");

    eventNames.put("BrowserContext.close", "Close");
    eventNames.put("BrowserContext.page", "Page");

    eventNames.put("Page.close", "Close");
    eventNames.put("Page.console", "Console");
    eventNames.put("Page.crash", "Crash");
    eventNames.put("Page.dialog", "Dialog");
    eventNames.put("Page.domcontentloaded", "DOMContentLoaded");
    eventNames.put("Page.download", "Download");
    eventNames.put("Page.filechooser", "FileChooser");
    eventNames.put("Page.frameattached", "FrameAttached");
    eventNames.put("Page.framedetached", "FrameDetached");
    eventNames.put("Page.framenavigated", "FrameNavigated");
    eventNames.put("Page.load", "Load");
    eventNames.put("Page.pageerror", "PageError");
    eventNames.put("Page.popup", "Popup");
    eventNames.put("Page.request", "Request");
    eventNames.put("Page.requestfailed", "RequestFailed");
    eventNames.put("Page.requestfinished", "RequestFinished");
    eventNames.put("Page.response", "Response");
    eventNames.put("Page.websocket", "WebSocket");
    eventNames.put("Page.worker", "Worker");

    eventNames.put("WebSocket.close", "Close");
    eventNames.put("WebSocket.framereceived", "FrameReceived");
    eventNames.put("WebSocket.framesent", "FrameSent");
    eventNames.put("WebSocket.socketerror", "SocketError");

    eventNames.put("Worker.close", "Close");
  }

  private static Set<String> waitForEvents = new HashSet<>();
  static {
    waitForEvents.add("BrowserContext.page");

    waitForEvents.add("Page.close");
    waitForEvents.add("Page.console");
    waitForEvents.add("Page.download");
    waitForEvents.add("Page.filechooser");
    waitForEvents.add("Page.frameattached");
    waitForEvents.add("Page.framedetached");
    waitForEvents.add("Page.framenavigated");
    waitForEvents.add("Page.pageerror");
    waitForEvents.add("Page.popup");
    waitForEvents.add("Page.request");
    waitForEvents.add("Page.requestfailed");
    waitForEvents.add("Page.requestfinished");
    waitForEvents.add("Page.response");
    waitForEvents.add("Page.websocket");
    waitForEvents.add("Page.worker");

    waitForEvents.add("WebSocket.framereceived");
    waitForEvents.add("WebSocket.framesent");
    waitForEvents.add("WebSocket.socketerror");

    waitForEvents.add("Worker.close");
  }

  private final TypeRef type;

  Event(Element parent, JsonObject jsonElement) {
    super(parent, jsonElement);
    type = new TypeRef(this, jsonElement.get("type"));
  }

  void writeListenerMethods(List<String> output, String offset) {
    if (!eventNames.containsKey(jsonPath)) {
      throw new RuntimeException("Unknown event: " + jsonPath);
    }
    String name = eventNames.get(jsonPath);
    String paramType = type.toJava();
    // TODO: remove once fixed upstream
    if (paramType.equals("void")) {
      paramType = parent.jsonName;
    }
    String listenerType = "Consumer<" + paramType + ">";
    output.add(offset + "void on" + name + "(" + listenerType + " handler);");
    output.add(offset + "void off" + name + "(" + listenerType + " handler);");
  }

  void writeWaitForEventIfNeeded(List<String> output, String offset) {
    if (!waitForEvents.contains(jsonPath)) {
      return;
    }
    String name = eventNames.get(jsonPath);
    String methodName = "waitFor" + name;
    // Skip events for which there is waitFor* method in the upstream API, that method will generate the code.
    if (Method.waitForMethods.contains(parent.jsonPath + "." + methodName)) {
      return;
    }
    output.add("");
    String optionsClass = toTitle(methodName) + "Options";
    output.add(offset + "class " + optionsClass + " {");
    output.add(offset + "  public Double timeout;");
    output.add(offset + "  public " + optionsClass + " withTimeout(double timeout) {");
    output.add(offset + "    this.timeout = timeout;");
    output.add(offset + "    return this;");
    output.add(offset + "  }");
    output.add(offset + "}");
    String paramType = jsonPath.equals("Page.close") ? "Page" : type.toJava();
    output.add(offset + paramType + " " + methodName + "(Runnable code, " + optionsClass + " options);");
    output.add(offset + "default " + paramType + " " + methodName + "(Runnable code) { return " + methodName + "(code, null); }");
  }
}

class Method extends Element {
  final TypeRef returnType;
  final List<Param> params = new ArrayList<>();

  static Set<String> waitForMethods = new HashSet<>();
  static {
    waitForMethods.add("Page.waitForNavigation");
    waitForMethods.add("Page.waitForRequest");
    waitForMethods.add("Page.waitForResponse");
    waitForMethods.add("Frame.waitForNavigation");
  }

  private static Map<String, String[]> customSignature = new HashMap<>();
  static {
    customSignature.put("Page.setViewportSize", new String[]{"void setViewportSize(int width, int height);"});
    customSignature.put("BrowserContext.route", new String[]{
      "void route(String url, Consumer<Route> handler);",
      "void route(Pattern url, Consumer<Route> handler);",
      "void route(Predicate<String> url, Consumer<Route> handler);",
    });
    // There is no standard JSON type in Java.
    customSignature.put("Response.json", new String[0]);
    customSignature.put("Request.postDataJSON", new String[0]);
    customSignature.put("Page.frame", new String[]{
      "Frame frameByName(String name);",
      "Frame frameByUrl(String glob);",
      "Frame frameByUrl(Pattern pattern);",
      "Frame frameByUrl(Predicate<String> predicate);",
    });
    customSignature.put("Page.route", new String[]{
      "void route(String url, Consumer<Route> handler);",
      "void route(Pattern url, Consumer<Route> handler);",
      "void route(Predicate<String> url, Consumer<Route> handler);",
    });
    customSignature.put("BrowserContext.unroute", new String[]{
      "default void unroute(String url) { unroute(url, null); }",
      "default void unroute(Pattern url) { unroute(url, null); }",
      "default void unroute(Predicate<String> url) { unroute(url, null); }",
      "void unroute(String url, Consumer<Route> handler);",
      "void unroute(Pattern url, Consumer<Route> handler);",
      "void unroute(Predicate<String> url, Consumer<Route> handler);",
    });
    customSignature.put("Page.unroute", new String[]{
      "default void unroute(String url) { unroute(url, null); }",
      "default void unroute(Pattern url) { unroute(url, null); }",
      "default void unroute(Predicate<String> url) { unroute(url, null); }",
      "void unroute(String url, Consumer<Route> handler);",
      "void unroute(Pattern url, Consumer<Route> handler);",
      "void unroute(Predicate<String> url, Consumer<Route> handler);",
    });
    customSignature.put("BrowserContext.cookies", new String[]{
      "default List<Cookie> cookies() { return cookies((List<String>) null); }",
      "default List<Cookie> cookies(String url) { return cookies(Arrays.asList(url)); }",
      "List<Cookie> cookies(List<String> urls);",
    });
    customSignature.put("BrowserContext.addCookies", new String[]{
      "void addCookies(List<AddCookie> cookies);"
    });
    customSignature.put("FileChooser.setFiles", new String[]{
      "default void setFiles(Path file) { setFiles(file, null); }",
      "default void setFiles(Path file, SetFilesOptions options) { setFiles(new Path[]{ file }, options); }",
      "default void setFiles(Path[] files) { setFiles(files, null); }",
      "void setFiles(Path[] files, SetFilesOptions options);",
      "default void setFiles(FileChooser.FilePayload file) { setFiles(file, null); }",
      "default void setFiles(FileChooser.FilePayload file, SetFilesOptions options)  { setFiles(new FileChooser.FilePayload[]{ file }, options); }",
      "default void setFiles(FileChooser.FilePayload[] files) { setFiles(files, null); }",
      "void setFiles(FileChooser.FilePayload[] files, SetFilesOptions options);",
    });
    customSignature.put("ElementHandle.setInputFiles", new String[]{
      "default void setInputFiles(Path file) { setInputFiles(file, null); }",
      "default void setInputFiles(Path file, SetInputFilesOptions options) { setInputFiles(new Path[]{ file }, options); }",
      "default void setInputFiles(Path[] files) { setInputFiles(files, null); }",
      "void setInputFiles(Path[] files, SetInputFilesOptions options);",
      "default void setInputFiles(FileChooser.FilePayload file) { setInputFiles(file, null); }",
      "default void setInputFiles(FileChooser.FilePayload file, SetInputFilesOptions options)  { setInputFiles(new FileChooser.FilePayload[]{ file }, options); }",
      "default void setInputFiles(FileChooser.FilePayload[] files) { setInputFiles(files, null); }",
      "void setInputFiles(FileChooser.FilePayload[] files, SetInputFilesOptions options);",
    });
    String[] setInputFilesWithSelector = {
      "default void setInputFiles(String selector, Path file) { setInputFiles(selector, file, null); }",
      "default void setInputFiles(String selector, Path file, SetInputFilesOptions options) { setInputFiles(selector, new Path[]{ file }, options); }",
      "default void setInputFiles(String selector, Path[] files) { setInputFiles(selector, files, null); }",
      "void setInputFiles(String selector, Path[] files, SetInputFilesOptions options);",
      "default void setInputFiles(String selector, FileChooser.FilePayload file) { setInputFiles(selector, file, null); }",
      "default void setInputFiles(String selector, FileChooser.FilePayload file, SetInputFilesOptions options)  { setInputFiles(selector, new FileChooser.FilePayload[]{ file }, options); }",
      "default void setInputFiles(String selector, FileChooser.FilePayload[] files) { setInputFiles(selector, files, null); }",
      "void setInputFiles(String selector, FileChooser.FilePayload[] files, SetInputFilesOptions options);",
    };
    customSignature.put("Page.setInputFiles", setInputFilesWithSelector);
    customSignature.put("Frame.setInputFiles", setInputFilesWithSelector);

    customSignature.put("Page.waitForRequest", new String[] {
      "default Request waitForRequest(Runnable code) { return waitForRequest(code, (Predicate<Request>) null, null); }",
      "default Request waitForRequest(Runnable code, String urlGlob) { return waitForRequest(code, urlGlob, null); }",
      "default Request waitForRequest(Runnable code, Pattern urlPattern) { return waitForRequest(code, urlPattern, null); }",
      "default Request waitForRequest(Runnable code, Predicate<Request> predicate) { return waitForRequest(code, predicate, null); }",
      "Request waitForRequest(Runnable code, String urlGlob, WaitForRequestOptions options);",
      "Request waitForRequest(Runnable code, Pattern urlPattern, WaitForRequestOptions options);",
      "Request waitForRequest(Runnable code, Predicate<Request> predicate, WaitForRequestOptions options);"
    });
    customSignature.put("Page.waitForResponse", new String[] {
      "default Response waitForResponse(Runnable code) { return waitForResponse(code, (Predicate<Response>) null, null); }",
      "default Response waitForResponse(Runnable code, String urlGlob) { return waitForResponse(code, urlGlob, null); }",
      "default Response waitForResponse(Runnable code, Pattern urlPattern) { return waitForResponse(code, urlPattern, null); }",
      "default Response waitForResponse(Runnable code, Predicate<Response> predicate) { return waitForResponse(code, predicate, null); }",
      "Response waitForResponse(Runnable code, String urlGlob, WaitForResponseOptions options);",
      "Response waitForResponse(Runnable code, Pattern urlPattern, WaitForResponseOptions options);",
      "Response waitForResponse(Runnable code, Predicate<Response> predicate, WaitForResponseOptions options);"
    });

    String[] waitForNavigation = {
      "default Response waitForNavigation(Runnable code) { return waitForNavigation(code, null); }",
      "Response waitForNavigation(Runnable code, WaitForNavigationOptions options);"
    };
    customSignature.put("Frame.waitForNavigation", waitForNavigation);
    customSignature.put("Page.waitForNavigation", waitForNavigation);

    String[] selectOption = {
      "default List<String> selectOption(String selector, String value) {",
      "  return selectOption(selector, value, null);",
      "}",
      "default List<String> selectOption(String selector, String value, SelectOptionOptions options) {",
      "  String[] values = value == null ? null : new String[]{ value };",
      "  return selectOption(selector, values, options);",
      "}",
      "default List<String> selectOption(String selector, String[] values) {",
      "  return selectOption(selector, values, null);",
      "}",
      "default List<String> selectOption(String selector, String[] values, SelectOptionOptions options) {",
      "  if (values == null) {",
      "    return selectOption(selector, new ElementHandle.SelectOption[0], options);",
      "  }",
      "  return selectOption(selector, Arrays.asList(values).stream().map(",
      "    v -> new ElementHandle.SelectOption().withValue(v)).toArray(ElementHandle.SelectOption[]::new), options);",
      "}",
      "default List<String> selectOption(String selector, ElementHandle.SelectOption value) {",
      "  return selectOption(selector, value, null);",
      "}",
      "default List<String> selectOption(String selector, ElementHandle.SelectOption value, SelectOptionOptions options) {",
      "  ElementHandle.SelectOption[] values = value == null ? null : new ElementHandle.SelectOption[]{value};",
      "  return selectOption(selector, values, options);",
      "}",
      "default List<String> selectOption(String selector, ElementHandle.SelectOption[] values) {",
      "  return selectOption(selector, values, null);",
      "}",
      "List<String> selectOption(String selector, ElementHandle.SelectOption[] values, SelectOptionOptions options);",
      "default List<String> selectOption(String selector, ElementHandle value) {",
      "  return selectOption(selector, value, null);",
      "}",
      "default List<String> selectOption(String selector, ElementHandle value, SelectOptionOptions options) {",
      "  ElementHandle[] values = value == null ? null : new ElementHandle[]{value};",
      "  return selectOption(selector, values, options);",
      "}",
      "default List<String> selectOption(String selector, ElementHandle[] values) {",
      "  return selectOption(selector, values, null);",
      "}",
      "List<String> selectOption(String selector, ElementHandle[] values, SelectOptionOptions options);",
    };
    customSignature.put("Page.selectOption", selectOption);
    customSignature.put("Frame.selectOption", selectOption);
    customSignature.put("ElementHandle.selectOption", Arrays.stream(selectOption).map(s -> s
      .replace("String selector, ", "")
      .replace("(selector, ", "(")
      .replace("ElementHandle.", "")).toArray(String[]::new));

    customSignature.put("Selectors.register", new String[] {
      "default void register(String name, String script) { register(name, script, null); }",
      "void register(String name, String script, RegisterOptions options);",
      "default void register(String name, Path path) { register(name, path, null); }",
      "void register(String name, Path path, RegisterOptions options);"
    });
  }

  private static Set<String> skipJavadoc = new HashSet<>(asList(
    "Page.waitForRequest",
    "Page.waitForResponse"
    ));

  Method(TypeDefinition parent, JsonObject jsonElement) {
    super(parent, jsonElement);
    if (customSignature.containsKey(jsonPath) && customSignature.get(jsonPath).length == 0) {
      returnType = null;
    } else {
      returnType = new TypeRef(this, jsonElement.get("type"));
      if (jsonElement.has("args")) {
        for (JsonElement arg : jsonElement.getAsJsonArray("args")) {
          params.add(new Param(this, arg.getAsJsonObject()));
        }
      }
    }
  }

  private String toJava() {
    StringBuilder paramList = new StringBuilder();
    for (Param p : params) {
      if (paramList.length() > 0)
        paramList.append(", ");
      paramList.append(p.toJava());
    }

    return returnType.toJava() + " " + jsonName + "(" + paramList + ");";
  }

  void writeTo(List<String> output, String offset) {
    if (customSignature.containsKey(jsonPath)) {
      String[] signatures = customSignature.get(jsonPath);
      for (int i = 0; i < signatures.length; i++) {
        if (i == signatures.length - 1) {
          writeJavadoc(output, offset);
        }
        output.add(offset + signatures[i]);
      }
      return;
    }
    for (int i = params.size() - 1; i >= 0; i--) {
      Param p = params.get(i);
      if (!p.isOptional()) {
        break;
      }
      writeDefaultOverloadedMethod(i, output, offset);
    }
    writeJavadoc(output, offset);
    output.add(offset + toJava());
  }

  private void writeDefaultOverloadedMethod(int paramCount, List<String> output, String offset) {
    StringBuilder paramList = new StringBuilder();
    StringBuilder argList = new StringBuilder();
    for (int i = 0; i < paramCount; i++) {
      Param p = params.get(i);
      if (paramList.length() > 0) {
        paramList.append(", ");
        argList.append(", ");
      }
      paramList.append(p.toJava());
      argList.append(p.jsonName);
    }
    if (argList.length() > 0) {
      argList.append(", ");
    }
    argList.append("int".equals(params.get(paramCount).type.toJava()) ? "0" : "null");
    String returns = returnType.toJava().equals("void") ? "" : "return ";
    output.add(offset + "default " + returnType.toJava() + " " + jsonName + "(" + paramList + ") {");
    output.add(offset + "  " + returns + jsonName + "(" + argList + ");");
    output.add(offset + "}");
  }

  private void writeJavadoc(List<String> output, String offset) {
    if (skipJavadoc.contains(jsonPath)) {
      return;
    }
    List<String> sections = new ArrayList<>();
    sections.add(formattedComment());
    boolean hasBlankLine = false;
    if (!params.isEmpty()) {
      for (Param p : params) {
        String comment = p.comment();
        if (comment.isEmpty()) {
          continue;
        }
        if (skipJavadoc.contains(p.jsonPath)) {
          continue;
        }
        if (!hasBlankLine) {
          sections.add("");
          hasBlankLine = true;
        }
        sections.add("@param " + p.name() + " " + comment);
      }
    }
    if (jsonElement.getAsJsonObject().has("returnComment")) {
      if (!hasBlankLine) {
        sections.add("");
        hasBlankLine = true;
      }
      String returnComment = jsonElement.getAsJsonObject().get("returnComment").getAsString();
      sections.add("@return " + returnComment);
    }
    writeJavadoc(output, offset, String.join("\n", sections));
  }
}

class Param extends Element {
  final TypeRef type;

  private static Map<String, String> customName = new HashMap<>();
  static {
    customName.put("Keyboard.type.options", "delay");
    customName.put("Keyboard.press.options", "delay");
  }

  Param(Method method, JsonObject jsonElement) {
    super(method, jsonElement);
    type = new TypeRef(this, jsonElement.get("type").getAsJsonObject());
  }

  boolean isOptional() {
    return !jsonElement.getAsJsonObject().get("required").getAsBoolean();
  }

  String name() {
    String name = customName.get(jsonPath);
    if (name != null) {
      return name;
    }
    return jsonName;
  }

  String toJava() {
    return type.toJava() + " " + name();
  }
}

class Field extends Element {
  final String name;
  final TypeRef type;

  Field(NestedClass parent, String name, JsonObject jsonElement) {
    super(parent, jsonElement);
    this.name = name;
    this.type = new TypeRef(this, jsonElement.getAsJsonObject().get("type"));
  }

  void writeTo(List<String> output, String offset, String access) {
    writeJavadoc(output, offset, comment());
    if (asList("Frame.waitForNavigation.options.url",
               "Page.waitForNavigation.options.url").contains(jsonPath)) {
      output.add(offset + "public String glob;");
      output.add(offset + "public Pattern pattern;");
      output.add(offset + "public Predicate<String> predicate;");
      return;
    }
    if (asList("Frame.waitForFunction.options.polling",
               "Page.waitForFunction.options.polling").contains(jsonPath)) {
      output.add(offset + "public Integer pollingInterval;");
      return;
    }
    if ("Route.fulfill.options.body".equals(jsonPath)) {
      output.add(offset + "public String body;");
      output.add(offset + "public byte[] bodyBytes;");
      return;
    }
    if (asList("Page.emulateMedia.options.media",
               "Page.emulateMedia.options.colorScheme").contains(jsonPath)) {
      output.add(offset + access + "Optional<" + type.toJava() + "> " + name + ";");
      return;
    }
    if (asList("Browser.newContext.options.storageState",
               "Browser.newPage.options.storageState").contains(jsonPath)) {
      output.add(offset + access + type.toJava() + " " + name + ";");
      output.add(offset + access + "Path " + name + "Path;");
      return;
    }
    if (asList("BrowserType.launch.options.ignoreDefaultArgs",
               "BrowserType.launchPersistentContext.options.ignoreDefaultArgs").contains(jsonPath)) {
      output.add(offset + access + "List<String> ignoreDefaultArgs;");
      output.add(offset + access + "Boolean ignoreAllDefaultArgs;");
      return;
    }
    output.add(offset + access + type.toJava() + " " + name + ";");
  }

  void writeGetter(List<String> output, String offset) {
    output.add(offset + "public " + type.toJava() + " " + name + "() {");
    output.add(offset + "  return this." + name + ";");
    output.add(offset + "}");
  }

  void writeBuilderMethod(List<String> output, String offset, String parentClass) {
    if (asList("Frame.waitForNavigation.options.url",
               "Page.waitForNavigation.options.url").contains(jsonPath)) {
      output.add(offset + "public WaitForNavigationOptions withUrl(String glob) {");
      output.add(offset + "  this.glob = glob;");
      output.add(offset + "  return this;");
      output.add(offset + "}");
      output.add(offset + "public WaitForNavigationOptions withUrl(Pattern pattern) {");
      output.add(offset + "  this.pattern = pattern;");
      output.add(offset + "  return this;");
      output.add(offset + "}");
      output.add(offset + "public WaitForNavigationOptions withUrl(Predicate<String> predicate) {");
      output.add(offset + "  this.predicate = predicate;");
      output.add(offset + "  return this;");
      output.add(offset + "}");
      return;
    }
    if (asList("Frame.waitForFunction.options.polling",
               "Page.waitForFunction.options.polling").contains(jsonPath)) {
      output.add(offset + "public WaitForFunctionOptions withRequestAnimationFrame() {");
      output.add(offset + "  this.pollingInterval = null;");
      output.add(offset + "  return this;");
      output.add(offset + "}");
      output.add(offset + "public WaitForFunctionOptions withPollingInterval(int millis) {");
      output.add(offset + "  this.pollingInterval = millis;");
      output.add(offset + "  return this;");
      output.add(offset + "}");
      return;
    }
    if (asList("Page.click.options.position",
      "Page.dblclick.options.position",
      "Page.hover.options.position",
      "Frame.click.options.position",
      "Frame.dblclick.options.position",
      "Frame.hover.options.position",
      "ElementHandle.click.options.position",
      "ElementHandle.dblclick.options.position",
      "ElementHandle.hover.options.position").contains(jsonPath)) {
      output.add(offset + "public " + parentClass + " withPosition(Position position) {");
      output.add(offset + "  this.position = position;");
      output.add(offset + "  return this;");
      output.add(offset + "}");
      output.add(offset + "public " + parentClass + " withPosition(int x, int y) {");
      output.add(offset + "  return withPosition(new Position(x, y));");
      output.add(offset + "}");
      return;
    }
    if (asList("Page.emulateMedia.options.media",
               "Page.emulateMedia.options.colorScheme").contains(jsonPath)) {
      output.add(offset + "public " + parentClass + " with" + toTitle(name) + "(" + type.toJava() + " " + name + ") {");
      output.add(offset + "  this." + name + " = Optional.ofNullable(" + name + ");");
      output.add(offset + "  return this;");
      output.add(offset + "}");
      return;
    }
    if (asList("BrowserType.launch.options.ignoreDefaultArgs",
               "BrowserType.launchPersistentContext.options.ignoreDefaultArgs").contains(jsonPath)) {
      output.add(offset + "public " + parentClass + " withIgnoreDefaultArgs(List<String> argumentNames) {");
      output.add(offset + "  this.ignoreDefaultArgs = argumentNames;");
      output.add(offset + "  return this;");
      output.add(offset + "}");
      output.add(offset + "public " + parentClass + " withIgnoreAllDefaultArgs(boolean ignore) {");
      output.add(offset + "  this.ignoreAllDefaultArgs = ignore;");
      output.add(offset + "  return this;");
      output.add(offset + "}");
      return;
    }
    if (asList("Browser.newContext.options.storageState",
               "Browser.newPage.options.storageState").contains(jsonPath)) {
      output.add(offset + "public " + parentClass + " withStorageState(BrowserContext.StorageState storageState) {");
      output.add(offset + "  this.storageState = storageState;");
      output.add(offset + "  this.storageStatePath = null;");
      output.add(offset + "  return this;");
      output.add(offset + "}");
      output.add(offset + "public " + parentClass + " withStorageState(Path storageStatePath) {");
      output.add(offset + "  this.storageState = null;");
      output.add(offset + "  this.storageStatePath = storageStatePath;");
      output.add(offset + "  return this;");
      output.add(offset + "}");
      return;
    }
    if ("Route.continue_.options.postData".equals(jsonPath)) {
      output.add(offset + "public " + parentClass + " withPostData(String postData) {");
      output.add(offset + "  this.postData = postData.getBytes(StandardCharsets.UTF_8);");
      output.add(offset + "  return this;");
      output.add(offset + "}");
    }
    if ("Route.fulfill.options.body".equals(jsonPath)) {
      output.add(offset + "public " + parentClass + " withBody(byte[] body) {");
      output.add(offset + "  this.bodyBytes = body;");
      output.add(offset + "  return this;");
      output.add(offset + "}");
    }
    if (name.equals("httpCredentials")) {
      output.add(offset + "public " + parentClass + " with" + toTitle(name) + "(String username, String password) {");
      output.add(offset + "  this." + name + " = new " + type.toJava() + "(username, password);");
      output.add(offset + "  return this;");
    } else if (type.isNestedClass) {
      output.add(offset + "public " + type.toJava() + " set" + toTitle(name) + "() {");
      output.add(offset + "  this." + name + " = new " + type.toJava() + "();");
      output.add(offset + "  return this." + name + ";");
    } else if ("Page.Viewport".equals(type.toJava()) || "Viewport".equals(type.toJava())) {
      output.add(offset + "public " + parentClass + " with" + toTitle(name) + "(int width, int height) {");
      output.add(offset + "  this." + name + " = new " + type.toJava() + "(width, height);");
      output.add(offset + "  return this;");
    } else if ("Browser.VideoSize".equals(type.toJava()) || "VideoSize".equals(type.toJava())) {
      output.add(offset + "public " + parentClass + " with" + toTitle(name) + "(int width, int height) {");
      output.add(offset + "  this." + name + " = new " + type.toJava() + "(width, height);");
      output.add(offset + "  return this;");
    } else if ("Set<Keyboard.Modifier>".equals(type.toJava())) {
      output.add(offset + "public " + parentClass + " with" + toTitle(name) + "(Keyboard.Modifier... modifiers) {");
      output.add(offset + "  this." + name + " = new HashSet<>(Arrays.asList(modifiers));");
      output.add(offset + "  return this;");
    } else {
      String paramType = type.toJava();
      if ("Boolean".equals(paramType)) {
        paramType = "boolean";
      } else if ("Integer".equals(paramType)) {
        paramType = "int";
      } else if ("Double".equals(paramType)) {
        paramType = "double";
      }
      output.add(offset + "public " + parentClass + " with" + toTitle(name) + "(" + paramType + " " + name + ") {");
      output.add(offset + "  this." + name + " = " + name + ";");
      output.add(offset + "  return this;");
    }
    output.add(offset + "}");
  }
}

class Interface extends TypeDefinition {
  private final List<Method> methods = new ArrayList<>();
  private final List<Event> events = new ArrayList<>();
  private static String header = "/*\n" +
    " * Copyright (c) Microsoft Corporation.\n" +
    " *\n" +
    " * Licensed under the Apache License, Version 2.0 (the \"License\");\n" +
    " * you may not use this file except in compliance with the License.\n" +
    " * You may obtain a copy of the License at\n" +
    " *\n" +
    " * http://www.apache.org/licenses/LICENSE-2.0\n" +
    " *\n" +
    " * Unless required by applicable law or agreed to in writing, software\n" +
    " * distributed under the License is distributed on an \"AS IS\" BASIS,\n" +
    " * WITHOUT WARRANTIES OR CONDITIONS OF ANY KIND, either express or implied.\n" +
    " * See the License for the specific language governing permissions and\n" +
    " * limitations under the License.\n" +
    " */\n" +
    "\n" +
    "package com.microsoft.playwright;\n";

  private static Set<String> allowedBaseInterfaces = new HashSet<>(asList("Browser", "JSHandle", "BrowserContext"));
  private static Set<String> autoCloseableInterfaces = new HashSet<>(asList("Playwright", "Browser", "BrowserContext", "Page"));

  Interface(JsonObject jsonElement) {
    super(null, jsonElement);
    for (JsonElement item : jsonElement.getAsJsonArray("members")) {
      JsonObject memberJson = item.getAsJsonObject();
      switch (memberJson.get("kind").getAsString()) {
        case "method":
        // All properties are converted to methods in Java.
        case "property":
          if ("Playwright".equals(jsonName) && "errors".equals(memberJson.get("name").getAsString())) {
            continue;
          }
          methods.add(new Method(this, memberJson));
          break;
        case "event":
          events.add(new Event(this, memberJson));
          break;
        default:
          throw new RuntimeException("Unexpected member kind: " + memberJson.toString());
      }
    }
  }

  void writeTo(List<String> output, String offset) {
    output.add(header);
    if ("Playwright".equals(jsonName)) {
      output.add("import com.microsoft.playwright.impl.PlaywrightImpl;");
    }
    if (jsonName.equals("Route")) {
      output.add("import java.nio.charset.StandardCharsets;");
    }
    if ("Download".equals(jsonName)) {
      output.add("import java.io.InputStream;");
    }
    if (asList("Page", "Frame", "ElementHandle", "FileChooser", "Browser", "BrowserContext", "BrowserType", "Download", "Route", "Selectors", "Video").contains(jsonName)) {
      output.add("import java.nio.file.Path;");
    }
    output.add("import java.util.*;");
    if (asList("Page", "Browser", "BrowserContext", "WebSocket", "Worker").contains(jsonName)) {
      output.add("import java.util.function.Consumer;");
    }
    if (asList("Page", "Frame", "BrowserContext", "WebSocket").contains(jsonName)) {
      output.add("import java.util.function.Predicate;");
    }
    if (asList("Page", "Frame", "BrowserContext").contains(jsonName)) {
      output.add("import java.util.regex.Pattern;");
    }
    output.add("");

    List<String> superInterfaces = new ArrayList<>();
    if (jsonElement.getAsJsonObject().has("extends")) {
      String base = jsonElement.getAsJsonObject().get("extends").getAsString();
      if (allowedBaseInterfaces.contains(base)) {
        superInterfaces.add(base);
      }
    }
    if (autoCloseableInterfaces.contains(jsonName)) {
      superInterfaces.add("AutoCloseable");
    }
    String implementsClause = superInterfaces.isEmpty() ? "" : " extends " + superInterfaces.stream().collect(Collectors.joining(", "));

    writeJavadoc(output, offset, formattedComment());
    output.add("public interface " + jsonName + implementsClause + " {");
    offset = "  ";
    writeSharedTypes(output, offset);
    writeEvents(output, offset);
    super.writeTo(output, offset);
    for (Method m : methods) {
      m.writeTo(output, offset);
    }
    if ("Playwright".equals(jsonName)) {
      output.add("");
      output.add(offset + "static Playwright create() {");
      output.add(offset + "  return PlaywrightImpl.create();");
      output.add(offset + "}");
<<<<<<< HEAD
      output.add("");
      output.add(offset + "@Override");
      output.add(offset + "void close();");
=======
>>>>>>> 5af09188
    }
    output.add("}");
    output.add("\n");
  }

  private void writeEvents(List<String> output, String offset) {
    if (events.isEmpty()) {
      return;
    }
    for (Event e : events) {
      output.add("");
      e.writeListenerMethods(output, offset);
    }
    output.add("");
    for (Event e : events) {
      e.writeWaitForEventIfNeeded(output, offset);
    }
    output.add("");
  }

  private void writeSharedTypes(List<String> output, String offset) {
    switch (jsonName) {
      case "Mouse": {
        output.add(offset + "enum Button { LEFT, MIDDLE, RIGHT }");
        output.add("");
        break;
      }
      case "Keyboard": {
        output.add(offset + "enum Modifier { ALT, CONTROL, META, SHIFT }");
        output.add("");
        break;
      }
      case "Page": {
        output.add(offset + "class Viewport {");
        output.add(offset + "  private final int width;");
        output.add(offset + "  private final int height;");
        output.add("");
        output.add(offset + "  public Viewport(int width, int height) {");
        output.add(offset + "    this.width = width;");
        output.add(offset + "    this.height = height;");
        output.add(offset + "  }");
        output.add("");
        output.add(offset + "  public int width() {");
        output.add(offset + "    return width;");
        output.add(offset + "  }");
        output.add("");
        output.add(offset + "  public int height() {");
        output.add(offset + "    return height;");
        output.add(offset + "  }");
        output.add(offset + "}");
        output.add("");

        output.add(offset + "interface Function {");
        output.add(offset + "  Object call(Object... args);");
        output.add(offset + "}");
        output.add("");

        output.add(offset + "interface Binding {");
        output.add(offset + "  interface Source {");
        output.add(offset + "    BrowserContext context();");
        output.add(offset + "    Page page();");
        output.add(offset + "    Frame frame();");
        output.add(offset + "  }");
        output.add("");
        output.add(offset + "  Object call(Source source, Object... args);");
        output.add(offset + "}");
        output.add("");
        output.add(offset + "interface Error {");
        output.add(offset + "  String message();");
        output.add(offset + "  String name();");
        output.add(offset + "  String stack();");
        output.add(offset + "}");
        output.add("");
        break;
      }
      case "BrowserContext": {
        output.add(offset + "enum SameSite { STRICT, LAX, NONE }");
        output.add("");
        output.add(offset + "class HTTPCredentials {");
        output.add(offset + "  private final String username;");
        output.add(offset + "  private final String password;");
        output.add("");
        output.add(offset + "  public HTTPCredentials(String username, String password) {");
        output.add(offset + "    this.username = username;");
        output.add(offset + "    this.password = password;");
        output.add(offset + "  }");
        output.add("");
        output.add(offset + "  public String username() {");
        output.add(offset + "    return username;");
        output.add(offset + "  }");
        output.add("");
        output.add(offset + "  public String password() {");
        output.add(offset + "    return password;");
        output.add(offset + "  }");
        output.add(offset + "}");
        output.add("");
        output.add(offset + "class StorageState {");
        output.add(offset + "  public List<AddCookie> cookies;");
        output.add(offset + "  public List<OriginState> origins;");
        output.add("");
        output.add(offset + "  public static class OriginState {");
        output.add(offset + "    public final String origin;");
        output.add(offset + "    public List<LocalStorageItem> localStorage;");
        output.add("");
        output.add(offset + "    public static class LocalStorageItem {");
        output.add(offset + "      public String name;");
        output.add(offset + "      public String value;");
        output.add(offset + "      public LocalStorageItem(String name, String value) {");
        output.add(offset + "        this.name = name;");
        output.add(offset + "        this.value = value;");
        output.add(offset + "      }");
        output.add(offset + "    }");
        output.add("");
        output.add(offset + "    public OriginState(String origin) {");
        output.add(offset + "      this.origin = origin;");
        output.add(offset + "    }");
        output.add("");
        output.add(offset + "    public OriginState withLocalStorage(List<LocalStorageItem> localStorage) {");
        output.add(offset + "      this.localStorage = localStorage;");
        output.add(offset + "      return this;");
        output.add(offset + "    }");
        output.add(offset + "  }");
        output.add("");
        output.add(offset + "  public StorageState() {");
        output.add(offset + "    cookies = new ArrayList<>();");
        output.add(offset + "    origins = new ArrayList<>();");
        output.add(offset + "  }");
        output.add("");
        output.add(offset + "  public List<AddCookie> cookies() {");
        output.add(offset + "    return this.cookies;");
        output.add(offset + "  }");
        output.add(offset + "  public List<OriginState> origins() {");
        output.add(offset + "    return this.origins;");
        output.add(offset + "  }");
        output.add(offset + "}");
        output.add("");
        break;
      }
      case "Browser": {
        output.add(offset + "class VideoSize {");
        output.add(offset + "  private final int width;");
        output.add(offset + "  private final int height;");
        output.add("");
        output.add(offset + "  public VideoSize(int width, int height) {");
        output.add(offset + "    this.width = width;");
        output.add(offset + "    this.height = height;");
        output.add(offset + "  }");
        output.add("");
        output.add(offset + "  public int width() {");
        output.add(offset + "    return width;");
        output.add(offset + "  }");
        output.add("");
        output.add(offset + "  public int height() {");
        output.add(offset + "    return height;");
        output.add(offset + "  }");
        output.add(offset + "}");
        output.add("");
        break;
      }
      case "ElementHandle": {
        output.add(offset + "class BoundingBox {");
        output.add(offset + "  public double x;");
        output.add(offset + "  public double y;");
        output.add(offset + "  public double width;");
        output.add(offset + "  public double height;");
        output.add(offset + "}");
        output.add("");
        output.add(offset + "class SelectOption {");
        output.add(offset + "  public String value;");
        output.add(offset + "  public String label;");
        output.add(offset + "  public Integer index;");
        output.add("");
        output.add(offset + "  public SelectOption withValue(String value) {");
        output.add(offset + "    this.value = value;");
        output.add(offset + "    return this;");
        output.add(offset + "  }");
        output.add(offset + "  public SelectOption withLabel(String label) {");
        output.add(offset + "    this.label = label;");
        output.add(offset + "    return this;");
        output.add(offset + "  }");
        output.add(offset + "  public SelectOption withIndex(int index) {");
        output.add(offset + "    this.index = index;");
        output.add(offset + "    return this;");
        output.add(offset + "  }");
        output.add(offset + "}");
        output.add("");
        break;
      }
      case "FileChooser": {
        output.add(offset + "class FilePayload {");
        output.add(offset + "  public final String name;");
        output.add(offset + "  public final String mimeType;");
        output.add(offset + "  public final byte[] buffer;");
        output.add("");
        output.add(offset + "  public FilePayload(String name, String mimeType, byte[] buffer) {");
        output.add(offset + "    this.name = name;");
        output.add(offset + "    this.mimeType = mimeType;");
        output.add(offset + "    this.buffer = buffer;");
        output.add(offset + "  }");
        output.add(offset + "}");
        output.add("");
        break;
      }
      case "WebSocket": {
        output.add(offset + "interface FrameData {");
        output.add(offset + "  byte[] body();");
        output.add(offset + "  String text();");
        output.add(offset + "}");
        output.add("");
        break;
      }
    }
  }
}

class NestedClass extends TypeDefinition {
  final String name;
  final List<Field> fields = new ArrayList<>();

  NestedClass(Element parent, String name, JsonObject jsonElement) {
    super(parent, true, jsonElement);
    this.name = name;

    JsonObject jsonType = jsonElement;
    if ("union".equals(jsonName)) {
      for (JsonElement item : jsonType.getAsJsonArray("union")) {
        if (!"null".equals(item.getAsJsonObject().get("name").getAsString())) {
          jsonType = item.getAsJsonObject();
          break;
        }
      }
    }

    while (jsonType.has("templates")) {
      JsonArray params = jsonType.getAsJsonArray("templates");
      if (params.size() != 1) {
        throw new RuntimeException("Unexpected number of parameters for " + jsonPath + ": " + jsonElement);
      }
      jsonType = params.get(0).getAsJsonObject();
    }

    if (jsonType.has("properties")) {
      for (JsonElement item : jsonType.getAsJsonArray("properties")) {
        JsonObject propertyJson = item.getAsJsonObject();
        String propertyName = propertyJson.get("name").getAsString();
        fields.add(new Field(this, propertyName, propertyJson));
      }
    }
  }

  void writeTo(List<String> output, String offset) {
    String access = parent.typeScope() instanceof NestedClass ? "public " : "";
    output.add(offset + access + "class " + name + " {");
    String bodyOffset = offset + "  ";
    super.writeTo(output, bodyOffset);

    boolean isReturnType = parent.parent instanceof Method;
    String fieldAccess = isReturnType ? "private " : "public ";
    for (Field f : fields) {
      f.writeTo(output, bodyOffset, fieldAccess);
    }
    output.add("");
    if ("Request.failure".equals(jsonPath)) {
      writeConstructor(output, bodyOffset);
    }
    if (isReturnType) {
      for (Field f : fields) {
        f.writeGetter(output, bodyOffset);
      }
    } else {
      writeBuilderMethods(output, bodyOffset);
      if ("Browser.newContext.options".equals(jsonPath) ||
          "Browser.newPage.options".equals(jsonPath)) {
        writeDeviceDescriptorBuilder(output, bodyOffset);
      }
    }
    output.add(offset + "}");
  }

  private void writeBuilderMethods(List<String> output, String bodyOffset) {
    if (parent.typeScope() instanceof  NestedClass) {
      NestedClass outer = (NestedClass) parent.typeScope();
      output.add(bodyOffset + name + "() {");
      output.add(bodyOffset + "}");
      output.add(bodyOffset + "public " + outer.name + " done() {");
      output.add(bodyOffset + "  return " + outer.name + ".this;");
      output.add(bodyOffset + "}");
      output.add("");
    }
    for (Field f : fields) {
      f.writeBuilderMethod(output, bodyOffset, name);
    }
  }

  private void writeConstructor(List<String> output, String bodyOffset) {
    List<String> args = new ArrayList<>();
    for (Field f : fields) {
      args.add(f.type.toJava() + " " + f.name);
    }
    output.add(bodyOffset + "public " + name + "(" + String.join(", ", args) + ") {");
    for (Field f : fields) {
      output.add(bodyOffset + "  this." + f.name + " = " + f.name + ";");
    }
    output.add(bodyOffset + "}");
  }

  private void writeDeviceDescriptorBuilder(List<String> output, String bodyOffset) {
    output.add(bodyOffset + "public " + name + " withDevice(DeviceDescriptor device) {");
    output.add(bodyOffset + "  withViewport(device.viewport().width(), device.viewport().height());");
    output.add(bodyOffset + "  withUserAgent(device.userAgent());");
    output.add(bodyOffset + "  withDeviceScaleFactor(device.deviceScaleFactor());");
    output.add(bodyOffset + "  withIsMobile(device.isMobile());");
    output.add(bodyOffset + "  withHasTouch(device.hasTouch());");
    output.add(bodyOffset + "  return this;");
    output.add(bodyOffset + "}");
  }
}

class Enum extends TypeDefinition {
  final String name;
  final List<String> enumValues;

  Enum(TypeDefinition parent, String name, JsonObject jsonObject) {
    super(parent, jsonObject);
    this.name = name;
    enumValues = new ArrayList<>();
    for (JsonElement item : jsonObject.getAsJsonArray("union")) {
      String value = item.getAsJsonObject().get("name").getAsString();
      if ("null".equals(value)) {
        continue;
      }
      enumValues.add(value.substring(1, value.length() - 1).replace("-", "_").toUpperCase());
    }
  }

  void writeTo(List<String> output, String offset) {
    String access = parent.typeScope() instanceof NestedClass ? "public " : "";
    output.add(offset + access + "enum " + name + " { " + String.join(", ", enumValues) + " }");
  }
}

public class ApiGenerator {
  private static Set<String> skipList = new HashSet<>(Arrays.asList(
    "BrowserServer",
    "ChromiumBrowser",
    "ChromiumBrowserContext",
    "ChromiumCoverage",
    "CDPSession",
    "FirefoxBrowser",
    "Logger",
    "WebKitBrowser"
  ));

  ApiGenerator(Reader reader) throws IOException {
    JsonArray api = new Gson().fromJson(reader, JsonArray.class);
    File cwd = FileSystems.getDefault().getPath(".").toFile();
    File dir = new File(cwd, "playwright/src/main/java/com/microsoft/playwright");
    System.out.println("Writing files to: " + dir.getCanonicalPath());
    filterOtherLangs(api);
    for (JsonElement entry: api) {
      String name = entry.getAsJsonObject().get("name").getAsString();
      if (skipList.contains(name)) {
        continue;
      }
      List<String> lines = new ArrayList<>();
      new Interface(entry.getAsJsonObject()).writeTo(lines, "");
      String text = String.join("\n", lines);
      try (FileWriter writer = new FileWriter(new File(dir, name + ".java"))) {
        writer.write(text);
      }
    }
  }

  private static void filterOtherLangs(JsonElement json) {
    if (json.isJsonArray()) {
      List<Integer> toRemove = new ArrayList<>();
      JsonArray array = json.getAsJsonArray();
      for (int i = 0; i < array.size(); i++) {
        JsonElement item = array.get(i);
        if (isSupported(item)) {
          filterOtherLangs(item);
          String alias = alias(item);
          if (alias == null) {
            continue;
          }
          int aliasIndex = indexOfAlias(array, alias);
          if (aliasIndex == -1) {
            // Rename in place.
            item.getAsJsonObject().addProperty("name", alias);
          } else {
            array.set(i, array.get(aliasIndex));
            if (aliasIndex < i) {
              throw new RuntimeException("Alias should go after original param, aliasIndex = " + aliasIndex + ", i = " + i);
            }
            toRemove.add(aliasIndex);
          }
        } else {
          toRemove.add(i);
        }
      }
      reverse(toRemove);
      for (int index : toRemove) {
        array.remove(index);
      }
    } else if (json.isJsonObject()) {
      List<String> toRemove = new ArrayList<>();
      JsonObject object = json.getAsJsonObject();
      for (Map.Entry<String, JsonElement> entry : object.entrySet()) {
        if (isSupported(entry.getValue())) {
          filterOtherLangs(entry.getValue());
        } else {
          toRemove.add(entry.getKey());
        }
      }
      for (String key : toRemove) {
        object.remove(key);
      }
    }
  }

  private static int indexOfAlias(JsonArray array, String alias) {
    for (int i = 0; i < array.size(); i++) {
      JsonElement item = array.get(i);
      if (!isSupported(item)) {
        continue;
      }
      if (alias.equals(item.getAsJsonObject().get("name").getAsString())) {
        return i;
      }
    }
    return -1;
  }

  private static String alias(JsonElement json) {
    if (!json.isJsonObject()) {
      return null;
    }
    JsonObject jsonObject = json.getAsJsonObject();
    if (!jsonObject.has("langs")) {
      return null;
    }
    JsonObject langs = jsonObject.getAsJsonObject("langs");
    if (!langs.has("aliases")) {
      return null;
    }
    JsonElement javaAlias = langs.getAsJsonObject("aliases").get("java");
    if (javaAlias == null) {
      return null;
    }
    return javaAlias.getAsString();
  }

  private static boolean isSupported(JsonElement json) {
    if (!json.isJsonObject()) {
      return true;
    }
    JsonObject jsonObject = json.getAsJsonObject();
    if (!jsonObject.has("langs")) {
      return true;
    }
    JsonObject langs = jsonObject.getAsJsonObject("langs");
    if (!langs.has("only")) {
      return true;
    }
    JsonArray only = langs.getAsJsonArray("only");
    for (JsonElement lang : only) {
      if ("java".equals(lang.getAsString())) {
        return true;
      }
    }
    return false;
  }

  public static void main(String[] args) throws IOException {
    File cwd = FileSystems.getDefault().getPath(".").toFile();
    System.out.println(cwd.getCanonicalPath());
    File file = new File(cwd, "tools/api-generator/src/main/resources/api.json");
    System.out.println("Reading from: " + file.getCanonicalPath());
    new ApiGenerator(new FileReader(file));
  }
}<|MERGE_RESOLUTION|>--- conflicted
+++ resolved
@@ -1055,7 +1055,7 @@
     if (autoCloseableInterfaces.contains(jsonName)) {
       superInterfaces.add("AutoCloseable");
     }
-    String implementsClause = superInterfaces.isEmpty() ? "" : " extends " + superInterfaces.stream().collect(Collectors.joining(", "));
+    String implementsClause = superInterfaces.isEmpty() ? "" : " extends " + String.join(", ", superInterfaces);
 
     writeJavadoc(output, offset, formattedComment());
     output.add("public interface " + jsonName + implementsClause + " {");
@@ -1071,12 +1071,6 @@
       output.add(offset + "static Playwright create() {");
       output.add(offset + "  return PlaywrightImpl.create();");
       output.add(offset + "}");
-<<<<<<< HEAD
-      output.add("");
-      output.add(offset + "@Override");
-      output.add(offset + "void close();");
-=======
->>>>>>> 5af09188
     }
     output.add("}");
     output.add("\n");
